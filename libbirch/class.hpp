/**
 * @file
 */
#pragma once

<<<<<<< HEAD
namespace libbirch {
/**
 * The super type of type @p T. Specialised in forward declarations of
 * classes.
 */
template<class T>
struct super_type {
  using type = void;
};
template<class T>
struct super_type<const T> {
  using type = const typename super_type<T>::type;
};

/**
 * Does type @p T hs an assignment operator for type @p U?
 */
template<class T, class U>
struct has_assignment {
  static const bool value =
      has_assignment<typename super_type<T>::type,U>::value;
};
template<class U>
struct has_assignment<void,U> {
  static const bool value = false;
};

/**
 * Does type @p T have a conversion operator for type @p U?
 */
template<class T, class U>
struct has_conversion {
  static const bool value =
      has_conversion<typename super_type<T>::type,U>::value;
};
template<class U>
struct has_conversion<void,U> {
  static const bool value = false;
};
}
=======
#include "libbirch/SwapContext.hpp"
>>>>>>> f5a19865

/**
 * @def libbirch_create_function_
 *
 * Defines the standard @c create_() member function required of objects.
 */
#define libbirch_create_function_ \
  template<class... Args> \
  static class_type_* create_(Args&&... args) { \
    return emplace_(libbirch::allocate<sizeof(class_type_)>(), args...); \
  }

/**
 * @def libbirch_emplace_function_
 *
 * Defines the standard @c emplace_() member function required of objects.
 */
#define libbirch_emplace_function_ \
  template<class... Args> \
  static class_type_* emplace_(void* ptr, Args&&... args) { \
    auto o = new (ptr) class_type_(args...); \
    o->Counted::size = sizeof(class_type_); \
    return o; \
  }

/**
 * @def libbirch_clone_function_
 *
 * Defines the standard @c clone_() member function required of objects.
 */
#define libbirch_clone_function_ \
  virtual class_type_* clone_() const { \
    return emplace_(libbirch::allocate<sizeof(class_type_)>(), *this); \
  } \
  virtual class_type_* clone_(void* ptr) const { \
    return emplace_(ptr, *this); \
  }

/**
 * @def libbirch_destroy_function_
 *
 * Defines the standard @c destroy_() member function required of objects.
 */
#define libbirch_destroy_function_ \
  virtual void destroy_() override { \
    this->~class_type_(); \
  }

/**
 * @def libbirch_swap_context_
 *
 * When lazy deep clone is in use, swaps into the context of this object.
 */
#if ENABLE_LAZY_DEEP_CLONE
#define libbirch_swap_context_ libbirch::SwapContext swap_(this);
#else
#define libbirch_swap_context_
#endif

/**
 * @def libbirch_declare_self_
 *
 * Declare `self` within a member function.
 */
#define libbirch_declare_self_ libbirch::Shared<this_type_> self(this);

/**
 * @def libbirch_declare_local_
 *
 * Declare `local` within a member fiber.
 */
#define libbirch_declare_local_ libbirch::Shared<class_type_> local(this);<|MERGE_RESOLUTION|>--- conflicted
+++ resolved
@@ -2,51 +2,6 @@
  * @file
  */
 #pragma once
-
-<<<<<<< HEAD
-namespace libbirch {
-/**
- * The super type of type @p T. Specialised in forward declarations of
- * classes.
- */
-template<class T>
-struct super_type {
-  using type = void;
-};
-template<class T>
-struct super_type<const T> {
-  using type = const typename super_type<T>::type;
-};
-
-/**
- * Does type @p T hs an assignment operator for type @p U?
- */
-template<class T, class U>
-struct has_assignment {
-  static const bool value =
-      has_assignment<typename super_type<T>::type,U>::value;
-};
-template<class U>
-struct has_assignment<void,U> {
-  static const bool value = false;
-};
-
-/**
- * Does type @p T have a conversion operator for type @p U?
- */
-template<class T, class U>
-struct has_conversion {
-  static const bool value =
-      has_conversion<typename super_type<T>::type,U>::value;
-};
-template<class U>
-struct has_conversion<void,U> {
-  static const bool value = false;
-};
-}
-=======
-#include "libbirch/SwapContext.hpp"
->>>>>>> f5a19865
 
 /**
  * @def libbirch_create_function_
