/**
 * @file
 */
#pragma once
#if ENABLE_LAZY_DEEP_CLONE

#include "libbirch/clone.hpp"
#include "libbirch/LazyAny.hpp"
#include "libbirch/LazyMemo.hpp"
#include "libbirch/Nil.hpp"
#include "libbirch/InitPtr.hpp"
#include "libbirch/ContextPtr.hpp"

#include <tuple>

<<<<<<< HEAD
namespace libbirch {
=======
namespace bi {
template<class T> class Optional;

>>>>>>> f5a19865
/**
 * Wraps another pointer type to apply lazy deep clone semantics.
 *
 * @ingroup libbirch
 *
 * @tparam P Pointer type.
 */
template<class P>
class LazyPtr {
  template<class U> friend class LazyPtr;
public:
  using T = typename P::value_type;
  template<class U> using cast_type = LazyPtr<typename P::template cast_type<U>>;

  /**
   * Constructor.
   */
  LazyPtr(const Nil& = nil) {
    //
  }

  /**
   * Constructor.
   */
  LazyPtr(T* object, LazyMemo* from = currentContext, LazyMemo* to = currentContext) :
      object(object),
      from(from),
      to(to) {
    //
  }

  /**
   * Constructor.
   */
  LazyPtr(const P& object, LazyMemo* from = currentContext, LazyMemo* to =
      currentContext) :
      object(object),
      from(from),
      to(to) {
    //
  }

  /**
   * Copy constructor.
   */
  LazyPtr(const LazyPtr<P>& o) {
    if (cloneUnderway) {
      auto context = o.to.get();
      if (o.object && currentContext != context &&
          !currentContext->hasAncestor(context)) {
        object = static_cast<T*>(context->get(o.object.get(), o.from.get()));
        from = currentContext;
      } else {
        object = o.object;
        from = o.from;
      }
      //to = currentContext;
      // ^ default constructor of ContextPtr has set this already
    } else {
      object = o.object;
      from = o.from;
      to = o.to;
    }
  }

  /**
   * Generic copy constructor.
   */
  template<class Q>
  LazyPtr(const LazyPtr<Q>& o) :
      object(o.object),
      from(o.from),
      to(o.to) {
    //
  }

  LazyPtr(LazyPtr<P> && o) = default;
  LazyPtr<P>& operator=(const LazyPtr<P>& o) = default;
  LazyPtr<P>& operator=(LazyPtr<P> && o) = default;

  /**
   * Generic copy assignment.
   */
  template<class Q>
  LazyPtr<P>& operator=(const LazyPtr<Q>& o) {
    object = o.object;
    from = o.from;
    to = o.to;
    return *this;
  }

  /**
   * Generic move assignment.
   */
  template<class Q>
  LazyPtr<P>& operator=(LazyPtr<Q> && o) {
    object = o.object;
    from = o.from;
    to = o.to;
    return *this;
  }

  /**
   * Raw pointer assignment.
   */
  LazyPtr<P>& operator=(T* o) {
    object = o;
    from = currentContext;
    to = currentContext;
    return *this;
  }

  /**
   * Nil assignment.
   */
  LazyPtr<P>& operator=(const Nil&) {
    object = nullptr;
    from = nullptr;
    to = nullptr;
    return *this;
  }

  /**
   * Nullptr assignment.
   */
  LazyPtr<P>& operator=(const std::nullptr_t&) {
    object = nullptr;
    from = nullptr;
    to = nullptr;
    return *this;
  }

  /**
   * Optional assignment.
   */
  template<class Q>
  LazyPtr<P>& operator=(const Optional<LazyPtr<Q>>& o) {
    if (o.query()) {
      *this = o.get();
    } else {
      *this = nullptr;
    }
    return *this;
  }

  /**
   * Value assignment.
   */
<<<<<<< HEAD
  template<class U,
      typename = std::enable_if_t<libbirch::has_assignment<T,U>::value>>
=======
  template<class U>
>>>>>>> f5a19865
  LazyPtr<P>& operator=(const U& o) {
    *get() = o;
    return *this;
  }

  /**
   * Value conversion.
   */
<<<<<<< HEAD
  template<class U,
      typename = std::enable_if_t<libbirch::has_conversion<T,U>::value>>
  operator U() const {
=======
  template<class U>
  explicit operator U() const {
>>>>>>> f5a19865
    return static_cast<U>(*get());
  }

  /**
   * Is the pointer not null?
   */
  bool query() const {
    return static_cast<bool>(object);
  }

  /**
   * Get the raw pointer, lazy cloning if necessary.
   */
  T* get() {
    if (object) {
      object = static_cast<T*>(to->get(object.get(), from.get())->getForward());
      from = to.get();
      assert(object);
      assert(!object->isFrozen());
    }
    return object.get();
  }

  /**
   * Get the raw pointer, lazy cloning if necessary.
   */
  T* get() const {
    /* even in a const context, do want to update the pointer through lazy
     * deep clone mechanisms */
    return const_cast<LazyPtr<P>*>(this)->get();
  }

  /**
   * Map the raw pointer, without lazy cloning.
   */
  const T* pull() {
    if (object) {
      auto pulled = to->pull(object.get(), from.get());
      if (pulled->getContext() == to.get()) {
        object = static_cast<T*>(pulled->pullForward());
        from = to.get();
      } else {
        /* copy has been omitted for this access as it is read only, but on
         * the next access we will need to check whether a copy has happened
         * elsewhere in the meantime */
        object = static_cast<T*>(pulled);
        from = to->getParent();
      }
    }
    return object.get();
  }

  /**
   * Map the raw pointer, without lazy cloning.
   */
  const T* pull() const {
    /* even in a const context, do want to update the pointer through lazy
     * deep clone mechanisms */
    return const_cast<LazyPtr<P>*>(this)->pull();
  }

  /**
   * Deep clone.
   */
  LazyPtr<P> clone() const {
    freeze();
    return LazyPtr<P>(object, from.get(), to->fork());
  }

  /**
   * Freeze.
   */
  void freeze() const {
    if (object) {
      pull();
      object->freeze();
      to->freeze();
    }
  }

  /**
   * Get the context of the object.
   */
  LazyMemo* getContext() const {
    return to.get();
  }

  /**
   * Dereference.
   */
  T& operator*() const {
    return *get();
  }

  /**
   * Member access.
   */
  T* operator->() const {
    return get();
  }

  /**
   * Equal comparison.
   */
  template<class U>
  bool operator==(const LazyPtr<U>& o) const {
    return get() == o.get();
  }

  /**
   * Not equal comparison.
   */
  template<class U>
  bool operator!=(const LazyPtr<U>& o) const {
    return get() != o.get();
  }

  /**
   * Dynamic cast. Returns `nullptr` if unsuccessful.
   */
  template<class U>
  auto dynamic_pointer_cast() const {
    return cast_type<U>(dynamic_cast<U*>(object.get()), from.get(), to.get());
  }

  /**
   * Static cast. Undefined if unsuccessful.
   */
  template<class U>
  auto static_pointer_cast() const {
    return cast_type<U>(static_cast<U*>(object.get()), from.get(), to.get());
  }

protected:
  /**
   * Object.
   */
  P object;

  /**
   * First label in list. This is potentially different from LazyAny::context
   * as read-only accesses via pull() may partially propagate objects through
   * the memo list.
   */
  InitPtr<LazyMemo> from;

  /**
   * Last label in list.
   */
  ContextPtr to;
};
}

#endif<|MERGE_RESOLUTION|>--- conflicted
+++ resolved
@@ -13,13 +13,9 @@
 
 #include <tuple>
 
-<<<<<<< HEAD
 namespace libbirch {
-=======
-namespace bi {
 template<class T> class Optional;
 
->>>>>>> f5a19865
 /**
  * Wraps another pointer type to apply lazy deep clone semantics.
  *
@@ -168,12 +164,7 @@
   /**
    * Value assignment.
    */
-<<<<<<< HEAD
-  template<class U,
-      typename = std::enable_if_t<libbirch::has_assignment<T,U>::value>>
-=======
-  template<class U>
->>>>>>> f5a19865
+  template<class U>
   LazyPtr<P>& operator=(const U& o) {
     *get() = o;
     return *this;
@@ -182,14 +173,8 @@
   /**
    * Value conversion.
    */
-<<<<<<< HEAD
-  template<class U,
-      typename = std::enable_if_t<libbirch::has_conversion<T,U>::value>>
-  operator U() const {
-=======
   template<class U>
   explicit operator U() const {
->>>>>>> f5a19865
     return static_cast<U>(*get());
   }
 
