--- conflicted
+++ resolved
@@ -34,11 +34,7 @@
     if (!forward) {
       SwapClone swapClone(true);
       SwapContext swapContext(context.get());
-<<<<<<< HEAD
-      LazyAny* cloned = this->clone_();
-=======
-      auto cloned = this->clone();
->>>>>>> f5a19865
+      auto cloned = this->clone_();
       cloned->incShared();
       if (this->forward.compare_exchange_strong(forward, cloned,
           std::memory_order_relaxed)) {
