--- conflicted
+++ resolved
@@ -12,13 +12,9 @@
 
 #include <tuple>
 
-<<<<<<< HEAD
 namespace libbirch {
-=======
-namespace bi {
 template<class T> class Optional;
 
->>>>>>> f5a19865
 /**
  * Wraps another pointer type to apply lazy deep clone semantics.
  *
@@ -138,12 +134,7 @@
   /**
    * Value assignment.
    */
-<<<<<<< HEAD
-  template<class U,
-      typename = std::enable_if_t<libbirch::has_assignment<T,U>::value>>
-=======
-  template<class U>
->>>>>>> f5a19865
+  template<class U>
   EagerPtr<P>& operator=(const U& o) {
     *get() = o;
     return *this;
@@ -152,14 +143,8 @@
   /**
    * Value conversion.
    */
-<<<<<<< HEAD
-  template<class U,
-      typename = std::enable_if_t<libbirch::has_conversion<T,U>::value>>
-  operator U() const {
-=======
   template<class U>
   explicit operator U() const {
->>>>>>> f5a19865
     return static_cast<U>(*get());
   }
 
