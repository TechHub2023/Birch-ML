--- conflicted
+++ resolved
@@ -1,11 +1,7 @@
 version: 2.1
 
 orbs:
-<<<<<<< HEAD
-  codecov: codecov/codecov@3.2.2
-=======
   codecov: codecov/codecov@3.2
->>>>>>> 098b9830
 
 executors:
   generic:
@@ -468,9 +464,6 @@
             - codecov/upload:
                 file: cov.info
 
-<<<<<<< HEAD
-  build_birch:
-=======
   version:
     parameters:
       dir:
@@ -508,7 +501,6 @@
       dir:
         description: Directory containing the package
         type: string
->>>>>>> 098b9830
     steps:
       - version:
           dir: << parameters.dir >>
@@ -1069,50 +1061,6 @@
       - environment
       - attach_workspace:
           at: ..
-<<<<<<< HEAD
-      - environment:
-          os: << parameters.os >>
-
-      - osc_identity
-      - osc_checkout
-      - deploy_obs_package:
-          package: birch
-      - deploy_obs_package:
-          package: numbirch
-      - deploy_obs_package:
-          package: membirch
-      - deploy_obs_package:
-          dir: libraries
-          package: Standard
-      - deploy_obs_package:
-          dir: libraries
-          package: Cairo
-      - deploy_obs_package:
-          dir: libraries
-          package: SQLite
-      - osc_commit
-
-      - brew_identity
-      - brew_checkout
-      - deploy_brew_package:
-          package: birch
-      - deploy_brew_package:
-          package: numbirch
-      - deploy_brew_package:
-          package: membirch
-      - deploy_brew_package:
-          dir: libraries
-          package: Standard
-      - deploy_brew_package:
-          dir: libraries
-          package: Cairo
-      - deploy_brew_package:
-          dir: libraries
-          package: SQLite
-      - brew_commit
-
-      - deploy_website
-=======
       - deploy_repo:
           subdomain: stage.birch.sh
       - run:
@@ -1165,7 +1113,6 @@
           at: ..
       - deploy_repo:
           subdomain: download.birch.sh
->>>>>>> 098b9830
 
 workflows:
   all:
