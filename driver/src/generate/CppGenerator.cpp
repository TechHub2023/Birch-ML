--- conflicted
+++ resolved
@@ -374,14 +374,8 @@
         in();
         for (auto param : *o->params) {
           auto name = dynamic_cast<const Parameter*>(param)->name;
-<<<<<<< HEAD
-          auto flag = internalise(name->str()) + "FLAG_";
-          auto option = name->str();
-          boost::replace_all(option, "_", "-");
-=======
           std::string flag = internalise(name->str()) + "FLAG_";
           std::string option = std::regex_replace(name->str(), std::regex("_"), "-");
->>>>>>> 1f231a8c
 
           genSourceLine(o->loc);
           start("{\"");
