<<<<<<< HEAD
eval nvcc -allow-unsupported-compiler -forward-unknown-to-host-compiler `echo "$@" | sed -E '\
=======
eval nvcc -forward-unknown-to-host-compiler -allow-unsupported-compiler `echo "$@" | sed -E '\
>>>>>>> 098b9830
    s/(-[fD]PIC)/-Xcompiler="\1"/g; \
    s/(-fopenmp)/-Xcompiler="\1"/g; \
    s/(-nostdlib)/-Xlinker="\1"/g; \
    s/-Wc,([^[:space:]]+)/-Xcompiler="\1"/g; \
    s/-Wl,([^[:space:]]+)/-Xlinker="\1"/g; \
    s/(-Werror=format-security)/-Xcompiler="\1"/g;
    '`<|MERGE_RESOLUTION|>--- conflicted
+++ resolved
@@ -1,8 +1,4 @@
-<<<<<<< HEAD
-eval nvcc -allow-unsupported-compiler -forward-unknown-to-host-compiler `echo "$@" | sed -E '\
-=======
 eval nvcc -forward-unknown-to-host-compiler -allow-unsupported-compiler `echo "$@" | sed -E '\
->>>>>>> 098b9830
     s/(-[fD]PIC)/-Xcompiler="\1"/g; \
     s/(-fopenmp)/-Xcompiler="\1"/g; \
     s/(-nostdlib)/-Xlinker="\1"/g; \
