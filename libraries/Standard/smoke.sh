#!/bin/bash
set -eo pipefail

P=4
M=10  # for gradient tests
N=100  # for sampling tests

<<<<<<< HEAD
ls src/test/basic     | grep '\.birch' | sed "s/.birch$/ -N $N/g" | xargs -t -L 1 -P $P birch
ls src/test/cdf       | grep '\.birch' | sed "s/.birch$/ -N $N/g" | xargs -t -L 1 -P $P birch
ls src/test/cdf/utility     | grep '\.birch' | sed "s/.birch$//g" | xargs -t -L 1 -P $P birch
=======
ls src/test/basic     | grep '\.birch' | sed "s/.birch$/ -N $N/g"              | xargs -t -L 1 -P $P birch
>>>>>>> 7b5c31d7
ls src/test/pdf       | grep '\.birch' | sed "s/.birch$/ -N $N --lazy false/g" | xargs -t -L 1 -P $P birch
ls src/test/pdf       | grep '\.birch' | sed "s/.birch$/ -N $N --lazy true/g"  | xargs -t -L 1 -P $P birch
ls src/test/conjugacy | grep '\.birch' | sed "s/.birch$/ -N $N --lazy false/g" | xargs -t -L 1 -P $P birch
ls src/test/conjugacy | grep '\.birch' | sed "s/.birch$/ -N $N --lazy true/g"  | xargs -t -L 1 -P $P birch
ls src/test/cdf       | grep '\.birch' | sed "s/.birch$/ -N $N/g"              | xargs -t -L 1 -P $P birch
ls src/test/grad      | grep '\.birch' | sed "s/.birch$/ -N $M/g"              | xargs -t -L 1 -P $P birch<|MERGE_RESOLUTION|>--- conflicted
+++ resolved
@@ -5,13 +5,9 @@
 M=10  # for gradient tests
 N=100  # for sampling tests
 
-<<<<<<< HEAD
 ls src/test/basic     | grep '\.birch' | sed "s/.birch$/ -N $N/g" | xargs -t -L 1 -P $P birch
 ls src/test/cdf       | grep '\.birch' | sed "s/.birch$/ -N $N/g" | xargs -t -L 1 -P $P birch
 ls src/test/cdf/utility     | grep '\.birch' | sed "s/.birch$//g" | xargs -t -L 1 -P $P birch
-=======
-ls src/test/basic     | grep '\.birch' | sed "s/.birch$/ -N $N/g"              | xargs -t -L 1 -P $P birch
->>>>>>> 7b5c31d7
 ls src/test/pdf       | grep '\.birch' | sed "s/.birch$/ -N $N --lazy false/g" | xargs -t -L 1 -P $P birch
 ls src/test/pdf       | grep '\.birch' | sed "s/.birch$/ -N $N --lazy true/g"  | xargs -t -L 1 -P $P birch
 ls src/test/conjugacy | grep '\.birch' | sed "s/.birch$/ -N $N --lazy false/g" | xargs -t -L 1 -P $P birch
