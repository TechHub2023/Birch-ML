--- conflicted
+++ resolved
@@ -9,17 +9,45 @@
   }
 }
 
-/**
- * Exponentiate and sum a vector, return the logarithm of the sum.
+/*
+ * Take the maximum of two values, where NaN are treated as though `-inf`.
+ */
+function nan_max(x:Real, y:Real) -> Real {
+  if isnan(x) && isnan(y) {
+    return -inf;
+  } else if isnan(x) {
+    return y;
+  } else if isnan(y) {
+    return x;
+  } else {
+    return max(x, y);
+  }
+}
+
+/*
+ * Find the maximum of a log weight vector, where NaN are treated as though
+ * `-inf`.
+ */
+function nan_max(w:Real[_]) -> Real {
+  return reduce(w, -inf, \(x:Real, y:Real) -> { return nan_max(x, y); });
+}
+
+/*
+ * Exponentiate and sum a log weight vector.
  *
  * The result is computed in a numerically stable way that avoids
  * intermediate over- and underflow, using a single pass over the data.
  *
- * Reference: [Sebastian Nowozin: Streaming Log-sum-exp Computation](http://www.nowozin.net/sebastian/blog/streaming-log-sum-exp-computation.html)
- */
-function log_sum_exp(x:Real[_]) -> Real {
-  if length(x) > 0 {
-    let (mx, r) <- transform_reduce(x, (-inf, 0.0),
+ * @param w Log weights.
+ *
+ * @return the logarithm of the sum.
+ *
+ * !!! note
+ *     NaN log weights are treated as though `-inf`.
+ */
+function log_sum_exp(w:Real[_]) -> Real {
+  if length(w) > 0 {
+    let (mx, r) <- transform_reduce(w, (-inf, 0.0),
         \(x:(Real, Real), y:(Real, Real)) -> {
           let (xa, xb) <- x;
           let (ya, yb) <- y;
@@ -39,53 +67,6 @@
 }
 
 /*
- * Take the maximum of two values, where NaN are treated as though `-inf`.
- */
-function nan_max(x:Real, y:Real) -> Real {
-  if isnan(x) && isnan(y) {
-    return -inf;
-  } else if isnan(x) {
-    return y;
-  } else if isnan(y) {
-    return x;
-  } else {
-    return max(x, y);
-  }
-}
-
-/*
- * Find the maximum of a log weight vector, where NaN are treated as though
- * `-inf`.
- */
-function nan_max(w:Real[_]) -> Real {
-  return reduce(w, -inf, \(x:Real, y:Real) -> { return nan_max(x, y); });
-}
-
-/*
-<<<<<<< HEAD
-=======
- * Exponentiate and sum a log weight vector.
- *
- * @param w Log weights.
- *
- * @return the logarithm of the sum.
- *
- * !!! note
- *     NaN log weights are treated as though `-inf`.
- */
-function log_sum_exp(w:Real[_]) -> Real {
-  if length(w) > 0 {
-    let mx <- nan_max(w);
-    let r <- transform_reduce(w, 0.0, \(x:Real, y:Real) -> { return x + y; },
-        \(x:Real) -> { return nan_exp(x - mx); });
-    return mx + log(r);
-  } else {
-    return -inf;
-  }
-}
-
-/*
->>>>>>> 355ad3d3
  * Convert a log weight vector into a normalized weight vector.
  *
  * @param w Log weights.
