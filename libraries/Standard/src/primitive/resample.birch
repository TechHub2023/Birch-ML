--- conflicted
+++ resolved
@@ -9,7 +9,6 @@
   }
 }
 
-<<<<<<< HEAD
 /**
  * Exponentiate and sum a vector, return the logarithm of the sum.
  *
@@ -35,13 +34,15 @@
         });
     return mx + log1p(r);
   } else {
-=======
+    return -inf;
+  }
+}
+
 /*
  * Take the maximum of two values, where NaN are treated as though `-inf`.
  */
 function nan_max(x:Real, y:Real) -> Real {
   if isnan(x) && isnan(y) {
->>>>>>> ef43507f
     return -inf;
   } else if isnan(x) {
     return y;
@@ -95,16 +96,8 @@
   if length(w) == 0 {
     return w;
   } else {
-<<<<<<< HEAD
     let W <- log_sum_exp(x);
     return transform(x, \(x:Real) -> { return nan_exp(x - W); });
-=======
-    let mx <- nan_max(w);
-    let r <- transform_reduce(w, 0.0, \(x:Real, y:Real) -> { return x + y; },
-        \(x:Real) -> { return nan_exp(x - mx); });
-    let W <- mx + log(r);
-    return transform(w, \(x:Real) -> { return nan_exp(x - W); });
->>>>>>> ef43507f
   }
 }
 
@@ -297,7 +290,6 @@
   if length(w) == 0 {
     return (0.0, 0.0);
   } else {
-<<<<<<< HEAD
     let (mw, r, rsq) <- transform_reduce(w, (-inf, 0.0, 0.0),
         \(x:(Real, Real, Real), y:(Real, Real, Real)) -> {
           let (xa, xb, xc) <- x;
@@ -318,17 +310,5 @@
     let ess <- rp1*rp1/(rsq + 1.0);
     let log_sum_weights <- mw + log1p(r);
     return (ess, log_sum_weights);
-=======
-    let N <- length(w);
-    let W <- 0.0;
-    let W2 <- 0.0;
-    let mx <- nan_max(w);    
-    for n in 1..N {
-      let v <- nan_exp(w[n] - mx);
-      W <- W + v;
-      W2 <- W2 + v*v;
-    }
-    return (W*W/W2, log(W) + mx);
->>>>>>> ef43507f
   }
 }