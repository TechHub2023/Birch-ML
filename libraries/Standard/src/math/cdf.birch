--- conflicted
+++ resolved
@@ -199,20 +199,12 @@
  *
  * Return: the cumulative probability.
  */
-<<<<<<< HEAD
 function cdf_student_t(x:Real, ν:Real) -> Real {
   // implementation taken from: https://github.com/codeplea/incbeta
   assert 0.0 < ν;
   let t <- (x + sqrt(x * x + ν)) / (Real(2.0) * sqrt(x * x + ν));
   let prob <- ibeta(ν/Real(2.0), ν/Real(2.0), t);
   return prob;
-=======
-function cdf_student_t(x:Real, k:Real) -> Real {
-  assert 0.0 < k;
-  cpp{{
-  return boost::math::cdf(boost::math::students_t_distribution<>(k), x);
-  }}
->>>>>>> 7b5c31d7
 }
 
 /**
